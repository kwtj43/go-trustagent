--- conflicted
+++ resolved
@@ -32,15 +32,6 @@
 	defer func() {
 		derr := file.Close()
 		if derr != nil {
-<<<<<<< HEAD
-			log.WithError(derr).Errorf("eventlog/collect_txt_event:fetchTxtHeapInfo() There was an error closing %s", eventLogFilePath)
-		}
-	}()
-
-	_, err = file.Seek(eventLog.TxtHeapBaseOffset, io.SeekStart)
-	if err != nil {
-		return errors.Wrapf(err, "eventlog/collect_txt_event:fetchTxtHeapInfo() There was an error traversing %s for TXT Heap Base Offset", eventLogFilePath)
-=======
 			log.WithError(derr).Errorf("eventlog/collect_txt_event:getTxtEventLog() There was an error closing %s", devMemFilePath)
 		}
 	}()
@@ -48,35 +39,21 @@
 	_, err = file.Seek(txtHeapBaseOffset, io.SeekStart)
 	if err != nil {
 		return nil, errors.Wrapf(err, "eventlog/collect_txt_event:getTxtEventLog() There was an error traversing %s for TXT Heap Base Offset", devMemFilePath)
->>>>>>> 13cbdc32
 	}
 
 	_, err = io.ReadFull(file, txtHeapBaseAddr)
 	if err != nil {
-<<<<<<< HEAD
-		return errors.Wrapf(err, "eventlog/collect_txt_event:fetchTxtHeapInfo() There was an error reading TXT Heap Base Address from %s", eventLogFilePath)
-	}
-
-	_, err = file.Seek(eventLog.TxtHeapSizeOffset, io.SeekStart)
-	if err != nil {
-		return errors.Wrapf(err, "eventlog/collect_txt_event:fetchTxtHeapInfo() There was an error traversing %s for TXT Heap Size Offset", eventLogFilePath)
-=======
 		return nil, errors.Wrapf(err, "eventlog/collect_txt_event:getTxtEventLog() There was an error reading TXT Heap Base Address from %s", devMemFilePath)
 	}
 
 	_, err = file.Seek(txtHeapSizeOffset, io.SeekStart)
 	if err != nil {
 		return nil, errors.Wrapf(err, "eventlog/collect_txt_event:getTxtEventLog() There was an error traversing %s for TXT Heap Size Offset", devMemFilePath)
->>>>>>> 13cbdc32
 	}
 
 	_, err = io.ReadFull(file, txtHeapSize)
 	if err != nil {
-<<<<<<< HEAD
-		return errors.Wrapf(err, "eventlog/collect_txt_event:fetchTxtHeapInfo() There was an error reading TXT Heap Size from %s", eventLogFilePath)
-=======
 		return nil, errors.Wrapf(err, "eventlog/collect_txt_event:getTxtEventLog() There was an error reading TXT Heap Size from %s", devMemFilePath)
->>>>>>> 13cbdc32
 	}
 
 	txtHeapSizeLE := binary.LittleEndian.Uint64(txtHeapSize)
@@ -86,29 +63,6 @@
 		return nil, errors.Wrapf(err, "eventlog/collect_txt_event:getTxtEventLog() There was an error reading TXT Heap Data from %s", devMemFilePath)
 	}
 	defer func() {
-<<<<<<< HEAD
-		derr := file.Close()
-		if derr != nil {
-			log.WithError(derr).Errorf("eventlog/collect_txt_event:updateTxtEventLog() There was an error closing %s", eventLogFilePath)
-		}
-	}()
-
-	mmap, err := syscall.Mmap(int(file.Fd()), int64(eventLog.TxtHeapBaseAddr), int(eventLog.TxtHeapSize), syscall.PROT_READ, syscall.MAP_SHARED)
-	if err != nil {
-		return errors.Wrapf(err, "eventlog/collect_txt_event:updateTxtEventLog() There was an error reading TXT Heap Data from %s", eventLogFilePath)
-	}
-	defer func() {
-		// Unmap the /dev/mem buffer
-		if mmap != nil {
-			derr := syscall.Munmap(mmap)
-			if derr != nil {
-				log.WithError(derr).Error(derr, "eventlog/collect_txt_event:updateTxtEventLog() There was an error while unmapping TXT Heap Data")
-			}
-		}
-	}()
-
-	// Parse the txt-event log data
-=======
 		// Unmap the /dev/mem buffer
 		if mmap != nil {
 			derr := syscall.Munmap(mmap)
@@ -119,7 +73,6 @@
 	}()
 
 	// Traverse upto the txt-event log starting Point
->>>>>>> 13cbdc32
 	biosDataSize := binary.LittleEndian.Uint64(mmap[0:])
 	osMleDataSize := binary.LittleEndian.Uint64(mmap[biosDataSize:])
 	if osMleDataSize <= 0 {
@@ -148,12 +101,6 @@
 	firstEventLogOffset := (physicalAddress - txtHeapBaseAddrLE) + uint64(firstRecordOffset)
 	firstEventLogBuffer := bytes.NewBuffer(mmap[firstEventLogOffset:])
 
-<<<<<<< HEAD
-	// Skip TCG_PCR_EVENT(Intel TXT spec. ver. 16.2) log data and put the remaining eventlog in measure-log.json
-	err = eventLog.parseEventLog(firstEventLogBuffer, allocatedEventContainerSize)
-	if err != nil {
-		return errors.Wrap(err, "eventlog/collect_txt_event:updateTxtEventLog() There was an error while parsing TXT Event Log Data")
-=======
 	// Parse and skip TCG_PCR_EVENT(Intel TXT spec. ver. 16.2) from event-log buffer
 	txtEventBuf, txtEventSize, err := parseTcgSpecEvent(firstEventLogBuffer, allocatedEventContainerSize)
 	if err != nil {
@@ -164,22 +111,12 @@
 	txtEventLogs, err = createMeasureLog(txtEventBuf, txtEventSize, txtEventLogs, true)
 	if err != nil {
 		return nil, errors.Wrap(err, "eventlog/collect_uefi_event:getTxtEventLog() There was an error while creating measure-log data for first set of TXT Events")
->>>>>>> 13cbdc32
 	}
 
 	// Parse eventlog from nextRecordOffset and put in measure-log.json
 	if nextRecordOffset != 0 {
 		nextEventLogOffset := (physicalAddress - txtHeapBaseAddrLE) + uint64(nextRecordOffset)
 		nextEventLogBuffer := bytes.NewBuffer(mmap[nextEventLogOffset:])
-<<<<<<< HEAD
-		err = eventLog.createMeasureLog(nextEventLogBuffer, allocatedEventContainerSize-uint32(nextEventLogOffset))
-		if err != nil {
-			return errors.Wrap(err, "eventlog/collect_txt_event:updateTxtEventLog() There was an error while parsing TXT Next Event Log Offset Data")
-		}
-	}
-
-	return nil
-=======
 		txtEventLogs, err = createMeasureLog(nextEventLogBuffer, allocatedEventContainerSize-uint32(nextEventLogOffset), txtEventLogs, true)
 		if err != nil {
 			return nil, errors.Wrap(err, "eventlog/collect_txt_event:getTxtEventLog() There was an error while creating measure-log for next set of TXT Events")
@@ -187,5 +124,4 @@
 	}
 
 	return txtEventLogs, nil
->>>>>>> 13cbdc32
 }