--- conflicted
+++ resolved
@@ -135,21 +135,6 @@
 	StringSize uint32 // S, Size of event string in bytes
 }
 
-<<<<<<< HEAD
-// EventLogInfo structure is used as receiver object
-type eventLogInfo struct {
-	UefiEventSize     uint32
-	UefiEventAddr     uint64
-	TxtHeapSize       uint64
-	TxtHeapBaseAddr   uint64
-	FinalPcrEventLog  []PcrEventLog
-	TxtEnabled        bool
-	TxtHeapBaseOffset int64
-	TxtHeapSizeOffset int64
-}
-
-=======
->>>>>>> 13cbdc32
 // EventNameList - define map for event name
 var eventNameList = map[uint32]string{
 	0x00000000: "EV_PREBOOT_CERT",
@@ -211,18 +196,6 @@
 	0x4ff:      "CAP_VALUE",
 }
 
-<<<<<<< HEAD
-// ParseEventLog - Function to parse event log data from buffer
-func (eventLog *eventLogInfo) parseEventLog(buf *bytes.Buffer, size uint32) error {
-	log.Trace("eventlog/common:parseEventLog() Entering")
-	defer log.Trace("eventlog/common:parseEventLog() Leaving")
-
-	// Skip TCG_PCR_EVENT(Intel TXT spec. ver. 16.2) log data
-	tcgPcrEvent := tcgPcrEventV1{}
-	err := binary.Read(buf, binary.LittleEndian, &tcgPcrEvent.PcrIndex)
-	if err != nil {
-		return errors.Wrap(err, "eventlog/common:parseEventLog() There is an error reading TCG_PCR_EVENT PCR Index from Event Log buffer")
-=======
 // ParseTcgSpecEvent - Function to parse and Skip TCG_PCR_EVENT(Intel TXT spec. ver. 16.2) from Event Log Data
 func parseTcgSpecEvent(buf *bytes.Buffer, size uint32) (*bytes.Buffer, uint32, error) {
 	log.Trace("eventlog/common:parseTcgSpecEvent() Entering")
@@ -232,45 +205,20 @@
 	err := binary.Read(buf, binary.LittleEndian, &tcgPcrEvent.PcrIndex)
 	if err != nil {
 		return nil, 0, errors.Wrap(err, "eventlog/common:parseTcgSpecEvent() There is an error reading TCG_PCR_EVENT PCR Index from Event Log buffer")
->>>>>>> 13cbdc32
 	}
 
 	err = binary.Read(buf, binary.LittleEndian, &tcgPcrEvent.EventType)
 	if err != nil {
-<<<<<<< HEAD
-		return errors.Wrap(err, "eventlog/common:parseEventLog() There is an error reading TCG_PCR_EVENT Event Type from Event Log buffer")
-=======
 		return nil, 0, errors.Wrap(err, "eventlog/common:parseTcgSpecEvent() There is an error reading TCG_PCR_EVENT Event Type from Event Log buffer")
->>>>>>> 13cbdc32
 	}
 
 	err = binary.Read(buf, binary.LittleEndian, &tcgPcrEvent.Digest)
 	if err != nil {
-<<<<<<< HEAD
-		return errors.Wrap(err, "eventlog/common:parseEventLog() There is an error reading TCG_PCR_EVENT Digest from Event Log buffer")
-=======
 		return nil, 0, errors.Wrap(err, "eventlog/common:parseTcgSpecEvent() There is an error reading TCG_PCR_EVENT Digest from Event Log buffer")
->>>>>>> 13cbdc32
 	}
 
 	err = binary.Read(buf, binary.LittleEndian, &tcgPcrEvent.EventSize)
 	if err != nil {
-<<<<<<< HEAD
-		return errors.Wrap(err, "eventlog/common:parseEventLog() There is an error reading TCG_PCR_EVENT Event Size from Event Log buffer")
-	}
-
-	tcgPcrEvent.Event = buf.Next(int(tcgPcrEvent.EventSize))
-	err = eventLog.createMeasureLog(buf, size-(tcgPcrEvent.EventSize+32))
-	if err != nil {
-		return errors.Wrap(err, "eventlog/common:parseEventLog() There is an error parsing TCG_PCR_EVENT2 Event Log data after skipping TCG_PCR_EVENT data from Event Log buffer")
-	}
-
-	return nil
-}
-
-// CreateMeasureLog - Function to create PCR Measure log data for measure-log.json
-func (eventLog *eventLogInfo) createMeasureLog(buf *bytes.Buffer, size uint32) error {
-=======
 		return nil, 0, errors.Wrap(err, "eventlog/common:parseTcgSpecEvent() There is an error reading TCG_PCR_EVENT Event Size from Event Log buffer")
 	}
 
@@ -280,7 +228,6 @@
 
 // CreateMeasureLog - Function to create PCR Measured log data for measure-log.json
 func createMeasureLog(buf *bytes.Buffer, size uint32, pcrEventLogs []PcrEventLog, txtEnabled bool) ([]PcrEventLog, error) {
->>>>>>> 13cbdc32
 	log.Trace("eventlog/common:createMeasureLog() Entering")
 	defer log.Trace("eventlog/common:createMeasureLog() Leaving")
 
@@ -292,11 +239,7 @@
 	for offset = 0; offset < int64(size); {
 		err = binary.Read(buf, binary.LittleEndian, &tcgPcrEvent2.PcrIndex)
 		if err != nil {
-<<<<<<< HEAD
-			return errors.Wrap(err, "eventlog/common:createMeasureLog() There is an error reading TCG_PCR_EVENT2 PCR Index from Event Log buffer")
-=======
 			return nil, errors.Wrap(err, "eventlog/common:createMeasureLog() There is an error reading TCG_PCR_EVENT2 PCR Index from Event Log buffer")
->>>>>>> 13cbdc32
 		}
 
 		offset = offset + Uint32Size
@@ -306,22 +249,14 @@
 
 		err = binary.Read(buf, binary.LittleEndian, &tcgPcrEvent2.EventType)
 		if err != nil {
-<<<<<<< HEAD
-			return errors.Wrap(err, "eventlog/common:createMeasureLog() There is an error reading TCG_PCR_EVENT2 Event Type from Event Log buffer")
-=======
 			return nil, errors.Wrap(err, "eventlog/common:createMeasureLog() There is an error reading TCG_PCR_EVENT2 Event Type from Event Log buffer")
->>>>>>> 13cbdc32
 		}
 
 		offset = offset + Uint32Size
 		eventTypeStr := fmt.Sprintf("0x%x", tcgPcrEvent2.EventType)
 		err = binary.Read(buf, binary.LittleEndian, &tpmlDigestValues.Count)
 		if err != nil {
-<<<<<<< HEAD
-			return errors.Wrap(err, "eventlog/common:createMeasureLog() There is an error reading TCG_PCR_EVENT2 Digest Count from Event Log buffer")
-=======
 			return nil, errors.Wrap(err, "eventlog/common:createMeasureLog() There is an error reading TCG_PCR_EVENT2 Digest Count from Event Log buffer")
->>>>>>> 13cbdc32
 		}
 
 		offset = offset + Uint32Size
@@ -339,11 +274,7 @@
 			var algID uint16
 			err = binary.Read(buf, binary.LittleEndian, &algID)
 			if err != nil {
-<<<<<<< HEAD
-				return errors.Wrap(err, "eventlog/common:createMeasureLog() There is an error reading TCG_PCR_EVENT2 Algorithm ID from Event Log buffer")
-=======
 				return nil, errors.Wrap(err, "eventlog/common:createMeasureLog() There is an error reading TCG_PCR_EVENT2 Algorithm ID from Event Log buffer")
->>>>>>> 13cbdc32
 			}
 
 			offset = offset + Uint16Size
@@ -373,12 +304,6 @@
 			eventName, ok := eventNameList[tcgPcrEvent2.EventType]
 			if ok {
 				eventData[hashIndex].TypeName = eventName
-<<<<<<< HEAD
-				if eventLog.TxtEnabled == true {
-					eventData[hashIndex].Tags = append(eventData[hashIndex].Tags, eventName)
-				}
-=======
->>>>>>> 13cbdc32
 			} else {
 				// Handling of 501 Events according to spec.
 				// The first and second  occurrence of 501 events is tb_policy
@@ -404,11 +329,7 @@
 			if hashIndex+1 == int(tpmlDigestValues.Count) {
 				err = binary.Read(buf, binary.LittleEndian, &tcgPcrEvent2.EventSize)
 				if err != nil {
-<<<<<<< HEAD
-					return errors.Wrap(err, "eventlog/common:createMeasureLog() There is an error reading TCG_PCR_EVENT2 Event Size from Event Log buffer")
-=======
 					return nil, errors.Wrap(err, "eventlog/common:createMeasureLog() There is an error reading TCG_PCR_EVENT2 Event Size from Event Log buffer")
->>>>>>> 13cbdc32
 				}
 
 				offset = offset + Uint32Size
@@ -421,12 +342,6 @@
 				for index := 0; index < int(tpmlDigestValues.Count); index++ {
 					var tempPcrEventLog PcrEventLog
 					// Handling of Uefi Event Tag according to TCG PC Client Platform Firmware Profile Specification v1.5
-<<<<<<< HEAD
-					if eventLog.TxtEnabled == false {
-						eventData[index].Tags, err = getEventTag(tcgPcrEvent2.EventType, tcgPcrEvent2.Event, tcgPcrEvent2.EventSize, tcgPcrEvent2.PcrIndex)
-						if err != nil {
-							log.WithError(err).Error("eventlog/common:createMeasureLog() There is an error in getting Event Tag")
-=======
 					if txtEnabled == false {
 						eventData[index].Tags, err = getEventTag(tcgPcrEvent2.EventType, tcgPcrEvent2.Event, tcgPcrEvent2.EventSize, tcgPcrEvent2.PcrIndex)
 						if err != nil {
@@ -435,22 +350,11 @@
 					} else {
 						if eventData[hashIndex].TypeName != "" {
 							eventData[index].Tags = append(eventData[hashIndex].Tags, eventData[hashIndex].TypeName)
->>>>>>> 13cbdc32
 						}
 					}
 
 					tempPcrEventLog.Pcr = pcr[index]
 					tempPcrEventLog.TpmEvents = append(tempPcrEventLog.TpmEvents, eventData[index])
-<<<<<<< HEAD
-					if len(eventLog.FinalPcrEventLog) == 0 {
-						eventLog.FinalPcrEventLog = append(eventLog.FinalPcrEventLog, tempPcrEventLog)
-					} else {
-						var flag int = 0
-						for i := range eventLog.FinalPcrEventLog {
-							// Check pcr index and bank if already existing in current array and then add eventlog data in array
-							if (eventLog.FinalPcrEventLog[i].Pcr.Index == pcr[index].Index) && (eventLog.FinalPcrEventLog[i].Pcr.Bank == pcr[index].Bank) {
-								eventLog.FinalPcrEventLog[i].TpmEvents = append(eventLog.FinalPcrEventLog[i].TpmEvents, eventData[index])
-=======
 					if len(pcrEventLogs) == 0 {
 						pcrEventLogs = append(pcrEventLogs, tempPcrEventLog)
 					} else {
@@ -459,24 +363,12 @@
 							// Check pcr index and bank if already existing in current array and then add eventlog data in array
 							if (pcrEventLogs[i].Pcr.Index == pcr[index].Index) && (pcrEventLogs[i].Pcr.Bank == pcr[index].Bank) {
 								pcrEventLogs[i].TpmEvents = append(pcrEventLogs[i].TpmEvents, eventData[index])
->>>>>>> 13cbdc32
 								flag = 1
 								break
 							}
 						}
 
 						if flag == 0 {
-<<<<<<< HEAD
-							eventLog.FinalPcrEventLog = append(eventLog.FinalPcrEventLog, tempPcrEventLog)
-						}
-					}
-				}
-			}
-		}
-	}
-
-	return nil
-=======
 							pcrEventLogs = append(pcrEventLogs, tempPcrEventLog)
 						}
 					}
@@ -486,7 +378,6 @@
 	}
 
 	return pcrEventLogs, nil
->>>>>>> 13cbdc32
 }
 
 // GetHashData - Returns string of hash data, the incremented offset and buffer
@@ -525,14 +416,11 @@
 		err = binary.Read(buf, binary.LittleEndian, &uefiVarData.VariableDataLength)
 		if err != nil {
 			return nil, errors.Wrap(err, "eventlog/common:getEventTag() There is an error reading VariableData Length from TCG_PCR_EVENT2 buffer")
-<<<<<<< HEAD
-=======
 		}
 
 		// Check whether garbage data is filled in place of event data
 		if (uefiVarData.UnicodeNameLength + uefiVarData.VariableDataLength) > uint64(eventSize-32) {
 			return nil, errors.Wrap(err, "eventlog/common:getEventTag() Garbage data is filled in place of event data.")
->>>>>>> 13cbdc32
 		}
 
 		unicodeName = buf.Next(int(uefiVarData.UnicodeNameLength * 2))
