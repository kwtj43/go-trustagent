--- conflicted
+++ resolved
@@ -33,86 +33,50 @@
 	defer func() {
 		derr := file.Close()
 		if derr != nil {
-<<<<<<< HEAD
-			log.WithError(derr).Errorf("eventlog/collect_uefi_event:fetchUefiEventInfo() There was an error closing %s", tpm2FilePath)
-=======
 			log.WithError(derr).Errorf("eventlog/collect_uefi_event:getUefiEventLog() There was an error closing %s", tpm2FilePath)
->>>>>>> 13cbdc32
 		}
 	}()
 
 	// Validate TPM2 file signature
 	_, err = io.ReadFull(file, tpm2Sig)
 	if err != nil {
-<<<<<<< HEAD
-		return errors.Wrapf(err, "eventlog/collect_uefi_event:fetchUefiEventInfo() There was an error reading TPM2 Signature from %s", tpm2FilePath)
-=======
 		return nil, errors.Wrapf(err, "eventlog/collect_uefi_event:getUefiEventLog() There was an error reading TPM2 Signature from %s", tpm2FilePath)
->>>>>>> 13cbdc32
 	}
 
 	tpm2Signature := string(tpm2Sig)
 	if Tpm2Signature != tpm2Signature {
-<<<<<<< HEAD
-		return errors.Errorf("eventlog/collect_uefi_event:fetchUefiEventInfo() Invalid TPM2 Signature in %s", tpm2FilePath)
-=======
 		return nil, errors.Errorf("eventlog/collect_uefi_event:getUefiEventLog() Invalid TPM2 Signature in %s", tpm2FilePath)
->>>>>>> 13cbdc32
 	}
 
 	// Validate TPM2 file length
 	_, err = io.ReadFull(file, tpm2len)
 	if err != nil {
-<<<<<<< HEAD
-		return errors.Wrapf(err, "eventlog/collect_uefi_event:fetchUefiEventInfo() There was an error reading TPM2 File Length from %s", tpm2FilePath)
-=======
 		return nil, errors.Wrapf(err, "eventlog/collect_uefi_event:getUefiEventLog() There was an error reading TPM2 File Length from %s", tpm2FilePath)
->>>>>>> 13cbdc32
 	}
 
 	tpm2FileLength := binary.LittleEndian.Uint32(tpm2len)
 	if tpm2FileLength < Tpm2FileLength {
-<<<<<<< HEAD
-		return errors.Errorf("eventlog/collect_uefi_event:fetchUefiEventInfo() UEFI Event Info missing in %s", tpm2FilePath)
-=======
 		return nil, errors.Errorf("eventlog/collect_uefi_event:getUefiEventLog() UEFI Event Info missing in %s", tpm2FilePath)
->>>>>>> 13cbdc32
 	}
 
 	_, err = file.Seek(UefiBaseOffset, io.SeekStart)
 	if err != nil {
-<<<<<<< HEAD
-		return errors.Wrapf(err, "eventlog/collect_uefi_event:fetchUefiEventInfo() There was an error traversing %s for UEFI Base Offset", tpm2FilePath)
-=======
 		return nil, errors.Wrapf(err, "eventlog/collect_uefi_event:getUefiEventLog() There was an error traversing %s for UEFI Event Base Offset", tpm2FilePath)
->>>>>>> 13cbdc32
 	}
 
 	_, err = io.ReadFull(file, uefiEventAddr)
 	if err != nil {
-<<<<<<< HEAD
-		return errors.Wrapf(err, "eventlog/collect_uefi_event:fetchUefiEventInfo() There was an error reading UEFI Event Address from %s", tpm2FilePath)
-=======
 		return nil, errors.Wrapf(err, "eventlog/collect_uefi_event:getUefiEventLog() There was an error reading UEFI Event Address from %s", tpm2FilePath)
->>>>>>> 13cbdc32
 	}
 
 	_, err = file.Seek(UefiSizeOffset, io.SeekStart)
 	if err != nil {
-<<<<<<< HEAD
-		return errors.Wrapf(err, "eventlog/collect_uefi_event:fetchUefiEventInfo() There was an error traversing %s for UEFI Size Offset", tpm2FilePath)
-=======
 		return nil, errors.Wrapf(err, "eventlog/collect_uefi_event:getUefiEventLog() There was an error traversing %s for UEFI Event Size Offset", tpm2FilePath)
->>>>>>> 13cbdc32
 	}
 
 	_, err = io.ReadFull(file, uefiEventSize)
 	if err != nil {
-<<<<<<< HEAD
-		return errors.Wrapf(err, "eventlog/collect_uefi_event:fetchUefiEventInfo() There was an error reading UEFI Event Size from %s", tpm2FilePath)
-=======
 		return nil, errors.Wrapf(err, "eventlog/collect_uefi_event:getUefiEventLog() There was an error reading UEFI Event Size from %s", tpm2FilePath)
->>>>>>> 13cbdc32
 	}
 
 	uefiEventSizeLE := binary.LittleEndian.Uint32(uefiEventSize)
@@ -155,42 +119,21 @@
 	defer func() {
 		derr := file.Close()
 		if derr != nil {
-<<<<<<< HEAD
-			log.WithError(derr).Errorf("eventlog/collect_uefi_event:updateUefiEventLog() There was an error closing %s", eventLogFilePath)
-=======
 			log.WithError(derr).Errorf("eventlog/collect_uefi_event:readUefiEvent() There was an error closing %s", devMemFilePath)
->>>>>>> 13cbdc32
 		}
 	}()
 
 	// Go to Uefi Event Log Address in /dev/mem
 	_, err = file.Seek(int64(uefiEventAddr), io.SeekStart)
 	if err != nil {
-<<<<<<< HEAD
-		return errors.Wrapf(err, "eventlog/collect_uefi_event:updateUefiEventLog() There was an error traversing %s for UEFI Event Address", eventLogFilePath)
-=======
 		return nil, errors.Wrapf(err, "eventlog/collect_uefi_event:readUefiEvent() There was an error traversing %s for UEFI Event Address", devMemFilePath)
->>>>>>> 13cbdc32
 	}
 
 	_, err = io.ReadFull(file, eventLogBuffer)
 	if err != nil {
-<<<<<<< HEAD
-		return errors.Wrapf(err, "eventlog/collect_uefi_event:updateUefiEventLog() There was an error reading UEFI Event Log from %s", eventLogFilePath)
-	}
-
-	buf := bytes.NewBuffer(eventLogBuffer)
-	err = eventLog.parseEventLog(buf, eventLog.UefiEventSize)
-	if err != nil {
-		return errors.Wrap(err, "eventlog/collect_uefi_event:updateUefiEventLog() There was an error while parsing UEFI Event Log Data")
-	}
-
-	return nil
-=======
 		return nil, errors.Wrapf(err, "eventlog/collect_uefi_event:readUefiEvent() There was an error reading UEFI Event Log from %s", devMemFilePath)
 	}
 
 	buf := bytes.NewBuffer(eventLogBuffer)
 	return buf, nil
->>>>>>> 13cbdc32
 }